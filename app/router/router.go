--- conflicted
+++ resolved
@@ -18,33 +18,6 @@
 
 	SitemapIndex = "sitemap-index"
 	RepoSitemap  = "repo.sitemap"
-
-<<<<<<< HEAD
-	OAuth2ServerAuthorize = "oauth-provider.authorize"
-	OAuth2ServerToken     = "oauth-provider.token"
-=======
-	User                = "person"
-	UserSettingsProfile = "person.settings.profile"
-
-	Repo             = "repo"
-	RepoBuilds       = "repo.builds"
-	RepoBuild        = "repo.build"
-	RepoBuildUpdate  = "repo.build.update"
-	RepoBuildTaskLog = "repo.build.task.log"
-	RepoBuildsCreate = "repo.builds.create"
-	RepoTree         = "repo.tree"
-
-	RepoRevCommits = "repo.rev.commits"
-	RepoCommit     = "repo.commit"
-	RepoTags       = "repo.tags"
-	RepoBranches   = "repo.branches"
-
-	LogIn          = "log-in"
-	LogOut         = "log-out"
-	SignUp         = "sign-up"
-	ForgotPassword = "forgot-password"
-	ResetPassword  = "reset-password"
->>>>>>> 8728b3df
 
 	GitHubOAuth2Initiate = "github-oauth2.initiate"
 	GitHubOAuth2Receive  = "github-oauth2.receive"
@@ -69,22 +42,6 @@
 	}
 
 	base.StrictSlash(true)
-
-<<<<<<< HEAD
-	base.Path("/login/oauth/authorize").Methods("GET").Name(OAuth2ServerAuthorize)
-	base.Path("/login/oauth/token").Methods("POST").Name(OAuth2ServerToken)
-=======
-	base.Path("/").Methods("GET").Name(Home)
-	base.Path("/register-client").Methods("GET", "POST").Name(RegisterClient)
-
-	base.Path("/.builds").Methods("GET").Name(Builds)
-
-	base.Path("/login").Methods("GET", "POST").Name(LogIn)
-	base.Path("/join").Methods("GET", "POST").Name(SignUp)
-	base.Path("/logout").Methods("POST").Name(LogOut)
-	base.Path("/forgot").Methods("GET", "POST").Name(ForgotPassword)
-	base.Path("/reset").Methods("GET", "POST").Name(ResetPassword)
->>>>>>> 8728b3df
 
 	base.Path("/robots.txt").Methods("GET").Name(RobotsTxt)
 	base.Path("/favicon.ico").Methods("GET").Name(Favicon)
