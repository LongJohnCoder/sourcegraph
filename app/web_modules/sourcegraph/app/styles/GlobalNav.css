--- conflicted
+++ resolved
@@ -105,34 +105,6 @@
 	composes: white bg-blue-8 b--blue from colors;
 }
 
-<<<<<<< HEAD
-=======
-@value search-form-max-width 1000px;
-.search {
-	flex: 1 0;
-	composes: mr1 from base;
-	composes: br from base;
-	border-color: nav-border-color;
-}
-.search-form-container {
-	max-width: search-form-max-width;
-	position: relative; /* so that search-panel is same width as its parent (this class) */
-}
-.search-form {
-	display: flex;
-}
-.search-form > div { /* make search input share width */
-	flex: 1 0;
-}
-.search-input {
-	height: navbarHeight;
-	composes: f4 from typography;
-}
-
-.search-icon {
-	font-size: 1.3rem;
-}
->>>>>>> 34208eb0
 .search-panel {
 	composes: bt bb from base;
 	composes: b--cool-pale-gray from colors;
