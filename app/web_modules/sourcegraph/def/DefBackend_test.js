import expect from "expect.js";

import Dispatcher from "sourcegraph/Dispatcher";
import DefBackend from "sourcegraph/def/DefBackend";
import * as DefActions from "sourcegraph/def/DefActions";
import immediateSyncPromise from "sourcegraph/util/immediateSyncPromise";

describe("DefBackend", () => {
	describe("should handle WantDef", () => {
		it("with def available", () => {
			DefBackend.fetch = function(url, options) {
				expect(url).to.be("/.api/repos/r@v/-/def/d");
				return immediateSyncPromise({status: 200, json: () => "someDefData"});
			};
			expect(Dispatcher.Stores.catchDispatched(() => {
				DefBackend.__onDispatch(new DefActions.WantDef("r", "v", "d"));
			})).to.eql([new DefActions.DefFetched("r", "v", "d", "someDefData")]);
		});

		it("with def not available", () => {
			DefBackend.fetch = function(url, options) {
				expect(url).to.be("/.api/repos/r@v/-/def/d");
				return immediateSyncPromise({status: 404, json: () => null});
			};
			expect(Dispatcher.Stores.catchDispatched(() => {
				DefBackend.__onDispatch(new DefActions.WantDef("r", "v", "d"));
			})).to.eql([new DefActions.DefFetched("r", "v", "d", {Error: true})]);
		});
	});

	it("should handle WantDefs", () => {
		DefBackend.fetch = function(url, options) {
			expect(url).to.be("/.api/defs?RepoRevs=myrepo@myrev&Nonlocal=true&Query=myquery");
			return immediateSyncPromise({status: 200, json: () => ({Defs: ["someDefData"]})});
		};
		expect(Dispatcher.Stores.catchDispatched(() => {
			DefBackend.__onDispatch(new DefActions.WantDefs("myrepo", "myrev", "myquery"));
		})).to.eql([new DefActions.DefsFetched("myrepo", "myrev", "myquery", {Defs: ["someDefData"]})]);
	});

	it("should handle WantRefLocations", () => {
		DefBackend.fetch = function(url, options) {
			expect(url).to.be("/.api/repos/someURL/-/ref-locations");
			return immediateSyncPromise({status: 200, json: () => "someRefData"});
		};
		expect(Dispatcher.Stores.catchDispatched(() => {
			DefBackend.__onDispatch(new DefActions.WantRefLocations("/someURL"));
		})).to.eql([new DefActions.RefLocationsFetched("/someURL", "someRefData")]);
	});

	describe("should handle WantRefs", () => {
		it("for all files", () => {
			DefBackend.fetch = function(url, options) {
<<<<<<< HEAD
				expect(url).to.be("/.api/repos/r@v/-/def/d/-/refs");
				return immediateSyncPromise({status: 200, json: () => "someRefData"});
			};
			expect(Dispatcher.Stores.catchDispatched(() => {
				DefBackend.__onDispatch(new DefActions.WantRefs("r", "v", "d"));
			})).to.eql([new DefActions.RefsFetched("r", "v", "d", null, "someRefData")]);
		});
		it("for a specific file", () => {
			DefBackend.fetch = function(url, options) {
				expect(url).to.be("/.api/repos/r@v/-/def/d/-/refs?Files=f");
				return immediateSyncPromise({status: 200, json: () => "someRefData"});
			};
			expect(Dispatcher.Stores.catchDispatched(() => {
				DefBackend.__onDispatch(new DefActions.WantRefs("r", "v", "d", "f"));
			})).to.eql([new DefActions.RefsFetched("r", "v", "d", "f", "someRefData")]);
		});
		it("with no result available", () => {
			DefBackend.fetch = function(url, options) {
				expect(url).to.be("/.api/repos/r@v/-/def/d/-/refs");
				return immediateSyncPromise({status: 200, json: () => null});
			};
			expect(Dispatcher.Stores.catchDispatched(() => {
				DefBackend.__onDispatch(new DefActions.WantRefs("r", "v", "d"));
			})).to.eql([new DefActions.RefsFetched("r", "v", "d", null, null)]);
=======
				expect(url).to.be("/.api/repos/someURL/-/refs?Repo=someRepo");
				return immediateSyncPromise({status: 200, json: () => "someRefData"});
			};
			expect(Dispatcher.Stores.catchDispatched(() => {
				DefBackend.__onDispatch(new DefActions.WantRefs("/someURL", "someRepo"));
			})).to.eql([new DefActions.RefsFetched("/someURL", "someRepo", null, "someRefData")]);
		});
		it("for a specific file", () => {
			DefBackend.fetch = function(url, options) {
				expect(url).to.be("/.api/repos/someURL/-/refs?Repo=someRepo&Files=f");
				return immediateSyncPromise({status: 200, json: () => "someRefData"});
			};
			expect(Dispatcher.Stores.catchDispatched(() => {
				DefBackend.__onDispatch(new DefActions.WantRefs("/someURL", "someRepo", "f"));
			})).to.eql([new DefActions.RefsFetched("/someURL", "someRepo", "f", "someRefData")]);
		});
		it("with no result available", () => {
			DefBackend.fetch = function(url, options) {
				expect(url).to.be("/.api/repos/someURL/-/refs?Repo=someRepo");
				return immediateSyncPromise({status: 200, json: () => null});
			};
			expect(Dispatcher.Stores.catchDispatched(() => {
				DefBackend.__onDispatch(new DefActions.WantRefs("/someURL", "someRepo"));
			})).to.eql([new DefActions.RefsFetched("/someURL", "someRepo", null, null)]);
>>>>>>> 4c89346f
		});
	});
});<|MERGE_RESOLUTION|>--- conflicted
+++ resolved
@@ -40,68 +40,41 @@
 
 	it("should handle WantRefLocations", () => {
 		DefBackend.fetch = function(url, options) {
-			expect(url).to.be("/.api/repos/someURL/-/ref-locations");
+			expect(url).to.be("/.api/repos/r@v/-/def/d/-/ref-locations");
 			return immediateSyncPromise({status: 200, json: () => "someRefData"});
 		};
 		expect(Dispatcher.Stores.catchDispatched(() => {
-			DefBackend.__onDispatch(new DefActions.WantRefLocations("/someURL"));
-		})).to.eql([new DefActions.RefLocationsFetched("/someURL", "someRefData")]);
+			DefBackend.__onDispatch(new DefActions.WantRefLocations("r", "v", "d"));
+		})).to.eql([new DefActions.RefLocationsFetched("r", "v", "d", "someRefData")]);
 	});
 
 	describe("should handle WantRefs", () => {
 		it("for all files", () => {
 			DefBackend.fetch = function(url, options) {
-<<<<<<< HEAD
-				expect(url).to.be("/.api/repos/r@v/-/def/d/-/refs");
+				expect(url).to.be("/.api/repos/r@v/-/def/d/-/refs?Repo=rr");
 				return immediateSyncPromise({status: 200, json: () => "someRefData"});
 			};
 			expect(Dispatcher.Stores.catchDispatched(() => {
-				DefBackend.__onDispatch(new DefActions.WantRefs("r", "v", "d"));
-			})).to.eql([new DefActions.RefsFetched("r", "v", "d", null, "someRefData")]);
+				DefBackend.__onDispatch(new DefActions.WantRefs("r", "v", "d", "rr"));
+			})).to.eql([new DefActions.RefsFetched("r", "v", "d", "rr", null, "someRefData")]);
 		});
 		it("for a specific file", () => {
 			DefBackend.fetch = function(url, options) {
-				expect(url).to.be("/.api/repos/r@v/-/def/d/-/refs?Files=f");
+				expect(url).to.be("/.api/repos/r@v/-/def/d/-/refs?Repo=rr&Files=rf");
 				return immediateSyncPromise({status: 200, json: () => "someRefData"});
 			};
 			expect(Dispatcher.Stores.catchDispatched(() => {
-				DefBackend.__onDispatch(new DefActions.WantRefs("r", "v", "d", "f"));
-			})).to.eql([new DefActions.RefsFetched("r", "v", "d", "f", "someRefData")]);
+				DefBackend.__onDispatch(new DefActions.WantRefs("r", "v", "d", "rr", "rf"));
+			})).to.eql([new DefActions.RefsFetched("r", "v", "d", "rr", "rf", "someRefData")]);
 		});
 		it("with no result available", () => {
 			DefBackend.fetch = function(url, options) {
-				expect(url).to.be("/.api/repos/r@v/-/def/d/-/refs");
+				expect(url).to.be("/.api/repos/r@v/-/def/d/-/refs?Repo=rr");
 				return immediateSyncPromise({status: 200, json: () => null});
 			};
 			expect(Dispatcher.Stores.catchDispatched(() => {
-				DefBackend.__onDispatch(new DefActions.WantRefs("r", "v", "d"));
-			})).to.eql([new DefActions.RefsFetched("r", "v", "d", null, null)]);
-=======
-				expect(url).to.be("/.api/repos/someURL/-/refs?Repo=someRepo");
-				return immediateSyncPromise({status: 200, json: () => "someRefData"});
-			};
-			expect(Dispatcher.Stores.catchDispatched(() => {
-				DefBackend.__onDispatch(new DefActions.WantRefs("/someURL", "someRepo"));
-			})).to.eql([new DefActions.RefsFetched("/someURL", "someRepo", null, "someRefData")]);
-		});
-		it("for a specific file", () => {
-			DefBackend.fetch = function(url, options) {
-				expect(url).to.be("/.api/repos/someURL/-/refs?Repo=someRepo&Files=f");
-				return immediateSyncPromise({status: 200, json: () => "someRefData"});
-			};
-			expect(Dispatcher.Stores.catchDispatched(() => {
-				DefBackend.__onDispatch(new DefActions.WantRefs("/someURL", "someRepo", "f"));
-			})).to.eql([new DefActions.RefsFetched("/someURL", "someRepo", "f", "someRefData")]);
-		});
-		it("with no result available", () => {
-			DefBackend.fetch = function(url, options) {
-				expect(url).to.be("/.api/repos/someURL/-/refs?Repo=someRepo");
-				return immediateSyncPromise({status: 200, json: () => null});
-			};
-			expect(Dispatcher.Stores.catchDispatched(() => {
-				DefBackend.__onDispatch(new DefActions.WantRefs("/someURL", "someRepo"));
-			})).to.eql([new DefActions.RefsFetched("/someURL", "someRepo", null, null)]);
->>>>>>> 4c89346f
+				DefBackend.__onDispatch(new DefActions.WantRefs("r", "v", "d", "rr"));
+			})).to.eql([new DefActions.RefsFetched("r", "v", "d", "rr", null, null)]);
 		});
 	});
 });