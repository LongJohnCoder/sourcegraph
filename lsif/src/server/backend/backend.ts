import * as dumpModels from '../../shared/models/dump'
import * as lsp from 'vscode-languageserver-protocol'
import * as settings from '../settings'
import * as xrepoModels from '../../shared/models/xrepo'
import { addTags, logSpan, TracingContext } from '../../shared/tracing'
import { ConnectionCache, DocumentCache, ResultChunkCache } from './cache'
import { createRemoteUri, Database, sortMonikers } from './database'
import { dbFilename } from '../../shared/paths'
import { isEqual, uniqWith } from 'lodash'
import { mustGet } from '../../shared/maps'
import { XrepoDatabase } from '../../shared/xrepo/xrepo'

/**
 * Context describing the current request for paginated results.
 */
export interface ReferencePaginationContext {
    /**
     * The maximum number of remote dumps to search.
     */
    limit: number

    /**
     * Context describing the previous page of results.
     */
    cursor?: ReferencePaginationCursor
}

/**
 * Reference pagination happens in two distinct phases:
 *
 *   (1) open a slice of dumps for the same repositories, and
 *   (2) open a slice of dumps for other repositories.
 */
export type ReferencePaginationPhase = 'same-repo' | 'remote-repo'

/**
 * Context describing the previous page of results.
 */
export interface ReferencePaginationCursor {
    /**
     * The identifier of the dump that contains the target range.
     */
    dumpId: number

    /**
     * The scheme of the moniker that has remote results.
     */
    scheme: string

    /**
     * The identifier of the moniker that has remote results.
     */
    identifier: string

    /**
     * The name of the package that has remote results.
     */
    name: string

    /**
     * The version of the package that has remote results.
     */
    version: string | null

    /**
     * The phase of the pagination.
     */
    phase: ReferencePaginationPhase

    /**
     * The number of remote dumps to skip.
     */
    offset: number
}

/**
 * A wrapper around code intelligence operations.
 */
export class Backend {
    private connectionCache = new ConnectionCache(settings.CONNECTION_CACHE_CAPACITY)
    private documentCache = new DocumentCache(settings.DOCUMENT_CACHE_CAPACITY)
    private resultChunkCache = new ResultChunkCache(settings.RESULT_CHUNK_CACHE_CAPACITY)

    /**
     * Create a new `Backend`.
     *
     * @param storageRoot The path where SQLite databases are stored.
     * @param xrepoDatabase The cross-repo database.
     * @param fetchConfiguration A function that returns the current configuration.
     */
    constructor(
        private storageRoot: string,
        private xrepoDatabase: XrepoDatabase,
        private fetchConfiguration: () => { gitServers: string[] }
    ) {}

    /**
     * Get the set of dumps for a repository.
     *
     * @param repository The repository.
     * @param query A search query.
     * @param visibleAtTip If true, only return dumps visible at tip.
     * @param limit The maximum number of dumps to return.
     * @param offset The number of dumps to skip.
     */
    public dumps(
        repository: string,
        query: string,
        visibleAtTip: boolean,
        limit: number,
        offset: number
    ): Promise<{ dumps: xrepoModels.LsifDump[]; totalCount: number }> {
        return this.xrepoDatabase.getDumps(repository, query, visibleAtTip, limit, offset)
    }

    /**
     * Get a dump by identifier.
     *
     * @param id The dump identifier.
     */
    public dump(id: xrepoModels.DumpId): Promise<xrepoModels.LsifDump | undefined> {
        return this.xrepoDatabase.getDumpById(id)
    }

    /**
     * Delete a dump.
     *
     * @param dump The dump.
     */
    public deleteDump(dump: xrepoModels.LsifDump): Promise<void> {
        return this.xrepoDatabase.deleteDump(dump)
    }

    /**
     * Determine if data exists for a particular document in this database.
     *
     * @param repository The repository name.
     * @param commit The commit.
     * @param path The path of the document.
     * @param ctx The tracing context.
     */
    public async exists(repository: string, commit: string, path: string, ctx: TracingContext = {}): Promise<boolean> {
<<<<<<< HEAD
        try {
            const { database, dump } = await this.loadClosestDatabase(repository, commit, path, ctx)
            return await database.exists(this.pathToDatabase(dump.root, path), ctx)
        } catch (error) {
            if (error instanceof NoLSIFDumpError) {
                return false
            }
            throw error
=======
        const closestDatabaseAndDump = await this.loadClosestDatabase(repository, commit, path, ctx)
        if (!closestDatabaseAndDump) {
            return false
>>>>>>> 68fe6969
        }
        const { database, dump } = closestDatabaseAndDump
        return database.exists(this.pathToDatabase(dump.root, path))
    }

    /**
     * Return the location for the definition of the reference at the given position. Returns
     * undefined if no dump can be loaded to answer this query.
     *
     * @param repository The repository name.
     * @param commit The commit.
     * @param path The path of the document to which the position belongs.
     * @param position The current hover position.
     * @param ctx The tracing context.
     */
    public async definitions(
        repository: string,
        commit: string,
        path: string,
        position: lsp.Position,
        ctx: TracingContext = {}
    ): Promise<lsp.Location[] | undefined> {
        const closestDatabaseAndDump = await this.loadClosestDatabase(repository, commit, path, ctx)
        if (!closestDatabaseAndDump) {
            if (ctx.logger) {
                ctx.logger.warn('No database could be loaded', { repository, commit, path })
            }

            return undefined
        }
        const { database, dump, ctx: newCtx } = closestDatabaseAndDump

        // Construct path within dump
        const pathInDb = this.pathToDatabase(dump.root, path)

<<<<<<< HEAD
        // Construct path within dump
        const pathInDb = this.pathToDatabase(dump.root, path)

        // Try to find definitions in the same dump
=======
        // Try to find definitions in the same dump.
>>>>>>> 68fe6969
        const dbDefinitions = await database.definitions(pathInDb, position, newCtx)
        const definitions = dbDefinitions.map(loc => this.locationFromDatabase(dump.root, loc))
        if (definitions.length > 0) {
            return definitions
        }

        // Try to find definitions in other dumps
        const { document, ranges } = await database.getRangeByPosition(pathInDb, position, ctx)
        if (!document || ranges.length === 0) {
            return []
        }

        // First, we find the monikers for each range, from innermost to
        // outermost, such that the set of monikers for reach range is sorted by
        // priority. Then, we perform a search for each moniker, in sequence,
        // until valid results are found.
        for (const range of ranges) {
            const monikers = sortMonikers(
                Array.from(range.monikerIds).map(id => mustGet(document.monikers, id, 'moniker'))
            )

            for (const moniker of monikers) {
                if (moniker.kind === 'import') {
                    // This symbol was imported from another database. See if we have xrepo
                    // definition for it.

                    const remoteDefinitions = await this.lookupMoniker(
                        document,
                        moniker,
                        dumpModels.DefinitionModel,
                        ctx
                    )
                    if (remoteDefinitions) {
                        return remoteDefinitions
                    }
                } else {
                    // This symbol was not imported from another database. We search the definitions
                    // table of our own database in case there was a definition that wasn't properly
                    // attached to a result set but did have the correct monikers attached.

                    const monikerResults = await database.monikerResults(dumpModels.DefinitionModel, moniker, ctx)
                    const localDefinitions = monikerResults.map(loc => this.locationFromDatabase(dump.root, loc))
                    if (localDefinitions) {
                        return localDefinitions
                    }
                }
            }
        }
        return []
    }

    /**
     * Retrieve the package information from associated with the given moniker.
     *
     * @param document The document containing an instance of the moniker.
     * @param moniker The target moniker.
     * @param ctx The tracing context.
     */
    private lookupPackageInformation(
        document: dumpModels.DocumentData,
        moniker: dumpModels.MonikerData,
        ctx: TracingContext = {}
    ): dumpModels.PackageInformationData | undefined {
        if (!moniker.packageInformationId) {
            return undefined
        }

        const packageInformation = document.packageInformation.get(moniker.packageInformationId)
        if (!packageInformation) {
            return undefined
        }

        logSpan(ctx, 'package_information', {
            moniker,
            packageInformation,
        })

        return packageInformation
    }

    /**
     * Find the locations attached to the target moniker outside of the current database. If
     * the moniker has attached package information, then the cross-repo database is queried
     * for the target package. That database is opened, and its definitions table is queried
     * for the target moniker.
     *
     * @param document The document containing the definition.
     * @param moniker The target moniker.
     * @param model The target model.
     * @param ctx The tracing context.
     */
    private async lookupMoniker(
        document: dumpModels.DocumentData,
        moniker: dumpModels.MonikerData,
        model: typeof dumpModels.DefinitionModel | typeof dumpModels.ReferenceModel,
        ctx: TracingContext = {}
    ): Promise<lsp.Location[]> {
        const packageInformation = this.lookupPackageInformation(document, moniker, ctx)
        if (!packageInformation) {
            return []
        }

        const packageEntity = await this.xrepoDatabase.getPackage(
            moniker.scheme,
            packageInformation.name,
            packageInformation.version
        )
        if (!packageEntity) {
            return []
        }

        logSpan(ctx, 'package_entity', {
            moniker,
            packageInformation,
            packageRepository: packageEntity.dump.repository,
            packageCommit: packageEntity.dump.commit,
        })

        const db = new Database(
            this.connectionCache,
            this.documentCache,
            this.resultChunkCache,
            packageEntity.dump.id,
            dbFilename(
                this.storageRoot,
                packageEntity.dump.id,
                packageEntity.dump.repository,
                packageEntity.dump.commit
            )
        )
        return (await db.monikerResults(model, moniker, ctx)).map(loc =>
            mapLocation(
                uri => createRemoteUri(packageEntity.dump, uri),
                this.locationFromDatabase(packageEntity.dump.root, loc)
            )
        )
    }

    /**
     * Find the references of the target moniker outside of the current repository. If the moniker
     * has attached package information, then the cross-repo database is queried for the packages
     * that require this particular moniker identifier. These dumps are opened, and their
     * references tables are queried for the target moniker.
     *
     * @param dumpId The ID of the dump for which this database answers queries.
     * @param repository The repository for which this database answers queries.
     * @param moniker The target moniker.
     * @param packageInformation The target package.
     * @param limit The maximum number of remote dumps to search.
     * @param offset The number of remote dumps to skip.
     * @param ctx The tracing context.
     */
    private async remoteReferences(
        dumpId: xrepoModels.DumpId,
        repository: string,
        moniker: Pick<dumpModels.MonikerData, 'scheme' | 'identifier'>,
        packageInformation: Pick<dumpModels.PackageInformationData, 'name' | 'version'>,
        limit: number,
        offset: number,
        ctx: TracingContext = {}
    ): Promise<{ locations: lsp.Location[]; totalCount: number; newOffset: number }> {
        const { references, totalCount, newOffset } = await this.xrepoDatabase.getReferences({
            repository,
            scheme: moniker.scheme,
            identifier: moniker.identifier,
            name: packageInformation.name,
            version: packageInformation.version,
            limit,
            offset,
        })

        const dumps = references.map(r => r.dump)
        const locations = await this.locationsFromRemoteReferences(dumpId, moniker, dumps, true, ctx)
        return { locations, totalCount, newOffset }
    }

    /**
     * Find the references of the target moniker outside of the current dump but within a dump of
     * the same repository. If the moniker has attached package information, then the cross-repo
     * database is queried for the packages that require this particular moniker identifier. These
     * dumps are opened, and their references tables are queried for the target moniker.
     *
     * @param dumpId The ID of the dump for which this database answers queries.
     * @param repository The repository for which this database answers queries.
     * @param commit The commit of the references query.
     * @param moniker The target moniker.
     * @param packageInformation The target package.
     * @param limit The maximum number of remote dumps to search.
     * @param offset The number of remote dumps to skip.
     * @param ctx The tracing context.
     */
    private async sameRepositoryRemoteReferences(
        dumpId: xrepoModels.DumpId,
        repository: string,
        commit: string,
        moniker: Pick<dumpModels.MonikerData, 'scheme' | 'identifier'>,
        packageInformation: Pick<dumpModels.PackageInformationData, 'name' | 'version'>,
        limit: number,
        offset: number,
        ctx: TracingContext = {}
    ): Promise<{ locations: lsp.Location[]; totalCount: number; newOffset: number }> {
        const { references, totalCount, newOffset } = await this.xrepoDatabase.getSameRepoRemoteReferences({
            repository,
            commit,
            scheme: moniker.scheme,
            identifier: moniker.identifier,
            name: packageInformation.name,
            version: packageInformation.version,
            limit,
            offset,
        })

        const dumps = references.map(r => r.dump)
        const locations = await this.locationsFromRemoteReferences(dumpId, moniker, dumps, false, ctx)
        return { locations, totalCount, newOffset }
    }

    /**
     * Query the given dumps for references to the given moniker.
     *
     * @param dumpId The ID of the dump for which this database answers queries.
     * @param moniker The target moniker.
     * @param dumps The dumps to open.
     * @param remote Whether or not to construct remote URIs.
     * @param ctx The tracing context.
     */
    private async locationsFromRemoteReferences(
        dumpId: xrepoModels.DumpId,
        moniker: Pick<dumpModels.MonikerData, 'scheme' | 'identifier'>,
        dumps: xrepoModels.LsifDump[],
        remote: boolean,
        ctx: TracingContext = {}
    ): Promise<lsp.Location[]> {
        logSpan(ctx, 'package_references', {
            references: dumps.map(d => ({ repository: d.repository, commit: d.commit })),
        })

        let locations: lsp.Location[] = []
        for (const dump of dumps) {
            // Skip the remote reference that show up for ourselves - we've already gathered
            // these in the previous step of the references query.
            if (dump.id === dumpId) {
                continue
            }

            const db = new Database(
                this.connectionCache,
                this.documentCache,
                this.resultChunkCache,
                dump.id,
                dbFilename(this.storageRoot, dump.id, dump.repository, dump.commit)
            )

            const references = (await db.monikerResults(dumpModels.ReferenceModel, moniker, ctx)).map(loc =>
                mapLocation(
                    uri => (remote ? createRemoteUri(dump, uri) : uri),
                    this.locationFromDatabase(dump.root, loc)
                )
            )
            locations = locations.concat(references)
        }

        return locations
    }

    /**
     * Return a list of locations which reference the definition at the given position. Returns
     * undefined if no dump can be loaded to answer this query.
     *
     * @param repository The repository name.
     * @param commit The commit.
     * @param path The path of the document to which the position belongs.
     * @param position The current hover position.
     * @param paginationContext Context describing the current request for paginated results.
     * @param ctx The tracing context.
     */
    public async references(
        repository: string,
        commit: string,
        path: string,
        position: lsp.Position,
        paginationContext: ReferencePaginationContext = { limit: 10 },
        ctx: TracingContext = {}
    ): Promise<{ locations: lsp.Location[]; cursor?: ReferencePaginationCursor } | undefined> {
        if (paginationContext.cursor) {
            // Continue from previous page
            const results = await this.performRemoteReferences(
                repository,
                commit,
                paginationContext.limit,
                paginationContext.cursor,
                ctx
            )
            if (results) {
                return results
            }

            // Do not fall through
            return { locations: [] }
        }

<<<<<<< HEAD
        const { database, dump, ctx: newCtx } = await this.loadClosestDatabase(repository, commit, path, ctx)
=======
        const closestDatabaseAndDump = await this.loadClosestDatabase(repository, commit, path, ctx)
        if (!closestDatabaseAndDump) {
            if (ctx.logger) {
                ctx.logger.warn('No database could be loaded', { repository, commit, path })
            }

            return undefined
        }
        const { database, dump, ctx: newCtx } = closestDatabaseAndDump
>>>>>>> 68fe6969

        // Construct path within dump
        const pathInDb = this.pathToDatabase(dump.root, path)

<<<<<<< HEAD
        // Try to find definitions in the same dump
=======
        // Try to find references in the same dump
>>>>>>> 68fe6969
        const dbReferences = await database.references(pathInDb, position, newCtx)
        let locations = dbReferences.map(loc => this.locationFromDatabase(dump.root, loc))

        // Next, we do a moniker search in two stages, described below. We process the
        // monikers for each range sequentially in order of priority for each stage, such
        // that import monikers, if any exist, will be processed first.

        const { document, ranges } = await database.getRangeByPosition(pathInDb, position, ctx)
        if (!document || ranges.length === 0) {
            return { locations: [] }
        }

        for (const range of ranges) {
            const monikers = sortMonikers(
                Array.from(range.monikerIds).map(id => mustGet(document.monikers, id, 'monikers'))
            )

            // Next, we search the references table of our own database - this search is necessary,
            // but may be un-intuitive, but remember that a 'Find References' operation on a reference
            // should also return references to the definition. These are not necessarily fully linked
            // in the LSIF data.

            for (const moniker of monikers) {
                const monikerResults = await database.monikerResults(dumpModels.ReferenceModel, moniker, ctx)
                locations = locations.concat(monikerResults.map(loc => this.locationFromDatabase(dump.root, loc)))
            }

            // Next, we perform an xrepo search for uses of each nonlocal moniker. We stop processing after
            // the first moniker for which we received results. As we process monikers in an order that
            // considers moniker schemes, the first one to get results should be the most desirable.

            for (const moniker of monikers) {
                if (moniker.kind === 'import') {
                    // Get locations in the defining package
                    const monikerLocations = await this.lookupMoniker(document, moniker, dumpModels.ReferenceModel, ctx)
                    locations = locations.concat(monikerLocations)
                }

                const packageInformation = this.lookupPackageInformation(document, moniker, ctx)
                if (!packageInformation) {
                    continue
                }

                // Build pagination cursor that will start scanning results from
                // the beginning of the set of results: first, scan dumps of the same
                // repository, then scan dumps from remote repositories.

                const cursor: ReferencePaginationCursor = {
                    dumpId: dump.id,
                    scheme: moniker.scheme,
                    identifier: moniker.identifier,
                    name: packageInformation.name,
                    version: packageInformation.version,
                    phase: 'same-repo',
                    offset: 0,
                }

                const results = await this.performRemoteReferences(
                    repository,
                    commit,
                    paginationContext.limit,
                    cursor,
                    ctx
                )

                if (results) {
                    return {
                        ...results,
                        // TODO - determine source of duplication
                        locations: uniqWith(locations.concat(results.locations), isEqual),
                    }
                }
            }
        }

        // TODO - determine source of duplication
        return { locations: uniqWith(locations, isEqual) }
    }

    /**
     * Perform a remote reference lookup on the dumps of the same repository, then on dumps of
     * other repositories. The offset into the set of results (as well as the target set of dumps)
     * depends on the exact values of the pagination cursor. This method returns the new cursor.
     *
     * @param repository The repository name.
     * @param commit The target commit.
     * @param limit The maximum number of dumps to open.
     * @param cursor The pagination cursor.
     * @param ctx The tracing context.
     */
    private async performRemoteReferences(
        repository: string,
        commit: string,
        limit: number,
        cursor: ReferencePaginationCursor,
        ctx: TracingContext = {}
    ): Promise<{ locations: lsp.Location[]; cursor?: ReferencePaginationCursor } | undefined> {
        const moniker = { scheme: cursor.scheme, identifier: cursor.identifier }
        const packageInformation = { name: cursor.name, version: cursor.version }

        if (cursor.phase === 'same-repo') {
            const { locations, totalCount, newOffset } = await this.sameRepositoryRemoteReferences(
                cursor.dumpId,
                repository,
                commit,
                moniker,
                packageInformation,
                limit,
                cursor.offset,
                ctx
            )

            if (locations.length > 0) {
                let newCursor: ReferencePaginationCursor | undefined
                if (newOffset < totalCount) {
                    newCursor = {
                        ...cursor,
                        offset: newOffset,
                    }
                } else {
                    // Determine if there are any valid remote dumps we will open if
                    // we move onto a next page.
                    const { totalCount: remoteTotalCount } = await this.xrepoDatabase.getReferences({
                        repository,
                        scheme: moniker.scheme,
                        name: packageInformation.name,
                        version: packageInformation.version,
                        identifier: moniker.identifier,
                        limit: 1,
                        offset: 0,
                    })

                    // Only construct a cursor that will be valid on a subsequent
                    // request. We don't want the situation where there are no uses
                    // of a symbol outside of the current repository and we give a
                    // "load more" option that yields no additional results.

                    if (remoteTotalCount > 0) {
                        newCursor = {
                            ...cursor,
                            phase: 'remote-repo',
                            offset: 0,
                        }
                    }
                }

                return { locations, cursor: newCursor }
            }
        }

        const { locations, totalCount, newOffset } = await this.remoteReferences(
            cursor.dumpId,
            repository,
            moniker,
            packageInformation,
            limit,
            cursor.offset,
            ctx
        )

        if (locations.length > 0) {
            let newCursor: ReferencePaginationCursor | undefined
            if (newOffset < totalCount) {
                newCursor = {
                    ...cursor,
                    phase: 'remote-repo',
                    offset: newOffset,
                }
            }

            return { locations, cursor: newCursor }
        }

        return undefined
    }

    /**
     * Return the hover content for the definition or reference at the given position. Returns
     * undefined if no dump can be loaded to answer this query.
     *
     * @param repository The repository name.
     * @param commit The commit.
     * @param path The path of the document to which the position belongs.
     * @param position The current hover position.
     * @param ctx The tracing context.
     */
    public async hover(
        repository: string,
        commit: string,
        path: string,
        position: lsp.Position,
        ctx: TracingContext = {}
    ): Promise<lsp.Hover | null | undefined> {
        const closestDatabaseAndDump = await this.loadClosestDatabase(repository, commit, path, ctx)
        if (!closestDatabaseAndDump) {
            if (ctx.logger) {
                ctx.logger.warn('No database could be loaded', { repository, commit, path })
            }

            return undefined
        }
        const { database, dump, ctx: newCtx } = closestDatabaseAndDump
        return database.hover(this.pathToDatabase(dump.root, path), position, newCtx)
    }

    /**
     * Create a database instance for the given repository at the commit closest to the target
     * commit for which we have LSIF data. Also returns the dump instance backing the database.
     * Returns an undefined database and dump if no such dump can be found. Will also return a
     * tracing context tagged with the closest commit found. This new tracing context should
     * be used in all downstream requests so that the original commit and the effective commit
     * are both known.
     *
     * @param repository The repository name.
     * @param commit The target commit.
     * @param file One of the files in the dump.
     * @param ctx The tracing context.
     */
    private async loadClosestDatabase(
        repository: string,
        commit: string,
        file: string,
        ctx: TracingContext = {}
<<<<<<< HEAD
    ): Promise<{ database: Database; dump: xrepoModels.LsifDump; ctx: TracingContext }> {
        // Determine the closest commit that we actually have LSIF data for. If the commit is
        // not tracked, then commit data is requested from gitserver and insert the ancestors
        // data for this commit.
        const dump = await this.xrepoDatabase.findClosestDump(
            repository,
            commit,
            file,
            ctx,
            this.fetchConfiguration().gitServers
        )
        if (!dump) {
            throw new NoLSIFDumpError()
        }

        return {
            database: new Database(
                this.connectionCache,
                this.documentCache,
                this.resultChunkCache,
                dump.id,
                dbFilename(this.storageRoot, dump.id, dump.repository, dump.commit)
            ),
            dump,
            ctx: addTags(ctx, { closestCommit: dump.commit }),
        }
=======
    ): Promise<{ database: Database; dump: xrepoModels.LsifDump; ctx: TracingContext } | undefined> {
        return logAndTraceCall(ctx, 'loading closest database', async ctx => {
            // Determine the closest commit that we actually have LSIF data for. If the commit is
            // not tracked, then commit data is requested from gitserver and insert the ancestors
            // data for this commit.
            const dump = await logAndTraceCall(ctx, 'determining closest commit', (ctx: TracingContext) =>
                this.xrepoDatabase.findClosestDump(repository, commit, file, ctx, this.fetchConfiguration().gitServers)
            )
            if (dump) {
                const database = new Database(
                    this.connectionCache,
                    this.documentCache,
                    this.resultChunkCache,
                    dump.id,
                    dbFilename(this.storageRoot, dump.id, dump.repository, dump.commit)
                )

                return { database, dump, ctx: addTags(ctx, { closestCommit: dump.commit }) }
            }

            return undefined
        })
>>>>>>> 68fe6969
    }

    /**
     * Converts a file in the repository to the corresponding file in the
     * database.
     *
     * @param root The root of the dump.
     * @param path The path within the dump.
     */
    private pathToDatabase(root: string, path: string): string {
        return path.startsWith(root) ? path.slice(root.length) : path
    }

    /**
     * Converts a file in the database to the corresponding file in the
     * repository.
     *
     * @param root The root of the dump.
     * @param path The path within the dump.
     */
    private pathFromDatabase(root: string, path: string): string {
        return `${root}${path}`
    }

    /**
     * Converts a location in the database to the corresponding location in the
     * repository.
     */
    private locationFromDatabase(root: string, { uri, range }: lsp.Location): lsp.Location {
        return lsp.Location.create(this.pathFromDatabase(root, uri), range)
    }
}

function mapLocation(map: (uri: string) => string, { uri, range }: lsp.Location): lsp.Location {
    return lsp.Location.create(map(uri), range)
}<|MERGE_RESOLUTION|>--- conflicted
+++ resolved
@@ -140,20 +140,9 @@
      * @param ctx The tracing context.
      */
     public async exists(repository: string, commit: string, path: string, ctx: TracingContext = {}): Promise<boolean> {
-<<<<<<< HEAD
-        try {
-            const { database, dump } = await this.loadClosestDatabase(repository, commit, path, ctx)
-            return await database.exists(this.pathToDatabase(dump.root, path), ctx)
-        } catch (error) {
-            if (error instanceof NoLSIFDumpError) {
-                return false
-            }
-            throw error
-=======
         const closestDatabaseAndDump = await this.loadClosestDatabase(repository, commit, path, ctx)
         if (!closestDatabaseAndDump) {
             return false
->>>>>>> 68fe6969
         }
         const { database, dump } = closestDatabaseAndDump
         return database.exists(this.pathToDatabase(dump.root, path))
@@ -189,14 +178,7 @@
         // Construct path within dump
         const pathInDb = this.pathToDatabase(dump.root, path)
 
-<<<<<<< HEAD
-        // Construct path within dump
-        const pathInDb = this.pathToDatabase(dump.root, path)
-
         // Try to find definitions in the same dump
-=======
-        // Try to find definitions in the same dump.
->>>>>>> 68fe6969
         const dbDefinitions = await database.definitions(pathInDb, position, newCtx)
         const definitions = dbDefinitions.map(loc => this.locationFromDatabase(dump.root, loc))
         if (definitions.length > 0) {
@@ -498,9 +480,6 @@
             return { locations: [] }
         }
 
-<<<<<<< HEAD
-        const { database, dump, ctx: newCtx } = await this.loadClosestDatabase(repository, commit, path, ctx)
-=======
         const closestDatabaseAndDump = await this.loadClosestDatabase(repository, commit, path, ctx)
         if (!closestDatabaseAndDump) {
             if (ctx.logger) {
@@ -510,16 +489,11 @@
             return undefined
         }
         const { database, dump, ctx: newCtx } = closestDatabaseAndDump
->>>>>>> 68fe6969
 
         // Construct path within dump
         const pathInDb = this.pathToDatabase(dump.root, path)
 
-<<<<<<< HEAD
-        // Try to find definitions in the same dump
-=======
         // Try to find references in the same dump
->>>>>>> 68fe6969
         const dbReferences = await database.references(pathInDb, position, newCtx)
         let locations = dbReferences.map(loc => this.locationFromDatabase(dump.root, loc))
 
@@ -743,7 +717,6 @@
         commit: string,
         file: string,
         ctx: TracingContext = {}
-<<<<<<< HEAD
     ): Promise<{ database: Database; dump: xrepoModels.LsifDump; ctx: TracingContext }> {
         // Determine the closest commit that we actually have LSIF data for. If the commit is
         // not tracked, then commit data is requested from gitserver and insert the ancestors
@@ -755,45 +728,23 @@
             ctx,
             this.fetchConfiguration().gitServers
         )
-        if (!dump) {
-            throw new NoLSIFDumpError()
-        }
-
-        return {
-            database: new Database(
+        if (dump) {
+            const database = new Database(
                 this.connectionCache,
                 this.documentCache,
                 this.resultChunkCache,
                 dump.id,
                 dbFilename(this.storageRoot, dump.id, dump.repository, dump.commit)
-            ),
-            dump,
-            ctx: addTags(ctx, { closestCommit: dump.commit }),
-        }
-=======
-    ): Promise<{ database: Database; dump: xrepoModels.LsifDump; ctx: TracingContext } | undefined> {
-        return logAndTraceCall(ctx, 'loading closest database', async ctx => {
-            // Determine the closest commit that we actually have LSIF data for. If the commit is
-            // not tracked, then commit data is requested from gitserver and insert the ancestors
-            // data for this commit.
-            const dump = await logAndTraceCall(ctx, 'determining closest commit', (ctx: TracingContext) =>
-                this.xrepoDatabase.findClosestDump(repository, commit, file, ctx, this.fetchConfiguration().gitServers)
-            )
-            if (dump) {
-                const database = new Database(
-                    this.connectionCache,
-                    this.documentCache,
-                    this.resultChunkCache,
-                    dump.id,
-                    dbFilename(this.storageRoot, dump.id, dump.repository, dump.commit)
-                )
-
-                return { database, dump, ctx: addTags(ctx, { closestCommit: dump.commit }) }
-            }
-
-            return undefined
-        })
->>>>>>> 68fe6969
+            )
+
+            return {
+                database,
+                dump,
+                ctx: addTags(ctx, { closestCommit: dump.commit }),
+            }
+        }
+
+        return undefined
     }
 
     /**
