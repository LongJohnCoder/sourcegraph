--- conflicted
+++ resolved
@@ -84,13 +84,8 @@
 ): Promise<{ packages: Package[]; references: SymbolReferences[] }> {
     // Correlate input data into in-memory maps
     const correlator = new Correlator(ctx)
-<<<<<<< HEAD
     await logAndTraceCall(ctx, 'Correlating LSIF data', async () => {
-        for await (const element of readGzippedJsonElements(input) as AsyncIterable<lsif.Vertex | lsif.Edge>) {
-=======
-    await logAndTraceCall(ctx, 'correlating LSIF data', async () => {
         for await (const element of readGzippedJsonElementsFromFile(path) as AsyncIterable<lsif.Vertex | lsif.Edge>) {
->>>>>>> 68fe6969
             correlator.insert(element)
         }
     })
