--- conflicted
+++ resolved
@@ -25,43 +25,13 @@
     { repository, commit, root, filename }: { repository: string; commit: string; root: string; filename: string },
     ctx: TracingContext
 ): Promise<void> => {
-<<<<<<< HEAD
     const { logger = createSilentLogger(), span } = addTags(ctx, { repository, commit, root })
     const input = fs.createReadStream(filename)
     const tempFile = path.join(settings.STORAGE_ROOT, constants.TEMP_DIR, path.basename(filename))
-=======
-    await logAndTraceCall(ctx, 'converting LSIF data', async (ctx: TracingContext) => {
-        const tempFile = path.join(settings.STORAGE_ROOT, constants.TEMP_DIR, path.basename(filename))
-
-        try {
-            // Create database in a temp path
-            const { packages, references } = await convertLsif(filename, tempFile, ctx)
-
-            // Add packages and references to the xrepo db
-            const dump = await logAndTraceCall(ctx, 'populating cross-repo database', () =>
-                xrepoDatabase.addPackagesAndReferences(
-                    repository,
-                    commit,
-                    root,
-                    new Date(job.timestamp),
-                    packages,
-                    references
-                )
-            )
-
-            // Move the temp file where it can be found by the server
-            await fs.rename(tempFile, dbFilename(settings.STORAGE_ROOT, dump.id, repository, commit))
-        } catch (error) {
-            // Don't leave busted artifacts
-            await fs.unlink(tempFile)
-            throw error
-        }
-    })
->>>>>>> 68fe6969
 
     try {
         // Create database in a temp path
-        const { packages, references } = await convertLsif(input, tempFile, { logger, span })
+        const { packages, references } = await convertLsif(filename, tempFile, { logger, span })
 
         // Insert dump and add packages and references to the xrepo db
         const dump = await xrepoDatabase.addPackagesAndReferences(
